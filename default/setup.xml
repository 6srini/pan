--- conflicted
+++ resolved
@@ -1,18 +1,41 @@
-<setup>    
-    <block title="Add new credentials for PAN devices" endpoint="admin/passwords" entity="_new">
-    	<text> These are the credentials that will be used to communicate with your Palo Alto Networks Firewall or Panorama. 
-    	</text>
-            <input field="name">
-                    <label>Username</label>
-                    <type>text</type>
+<setup>    
+    <block title="Add new credentials for PAN devices" endpoint="admin/passwords" entity="_new">
+    	<text> These are the credentials that will be used to communicate with your Palo Alto Networks Firewall or Panorama. 
+    	</text>
+            <input field="name">
+                    <label>Username</label>
+                    <type>text</type>
+            </input>
+            <input field="password">
+                    <label>Password</label>
+                    <type>password</type>
             </input>
-            <input field="password">
-                    <label>Password</label>
-                    <type>password</type>
-            </input>
-	</block>
-<<<<<<< HEAD
-    <block title="" endpoint="configs/conf-nfi_pages" entity="nfi">
+    </block>
+  <block title="WildFire Cloud API Key" endpoint="storage/passwords" entity="_new">
+    <text> Used to retrieve reports from the WildFire Cloud.  An API Key is available from the WildFire Portal (<![CDATA[<a href="https://wildfire.paloaltonetworks.com" target="_blank">https://wildfire.paloaltonetworks.com</a>)]]>.
+    </text>
+          <input field="name">
+                  <label>API Key Username</label>
+                  <type>text</type>
+          </input>
+          <input field="password">
+                  <label>WildFire API Key</label>
+                  <type>text</type>
+          </input>
+          <text><![CDATA[ <script type="text/javascript">
+            $(function(){
+                var username_div = $('#item-\\/storage\\/passwords\\/_new\\/name');
+                username_div.hide();
+                var username_input = $('#\\/storage\\/passwords\\/_new\\/name_id');
+                username_input.val('wildfire_api_key');
+            });
+          </script> ]]></text>
+  </block>
+  <block title="">
+    <text> Note: To change the Credentials or WildFire API Key later, first remove the entry from SPLUNK_HOME/etc/apps/SplunkforPaloAltoNetworks/local/app.conf and restart Splunk.
+    </text>
+  </block>
+   <block title="" endpoint="configs/conf-nfi_pages" entity="nfi">
         <text><![CDATA[
         <script>
         function NFIPages(eventObject)
@@ -40,31 +63,5 @@
             <label><![CDATA[NetFlow Views<br></br>NetFlow views enabled by this option are based on NetFlow data produced by Palo Alto Networks Next Generation Firewalls which are processed and converted to syslog (CIM) messages by 3rd party software - NetFlow Integrator.<b><br></br>(Restart Splunk after you Save your changes)</b>]]></label>
             <type>bool</type>
         </input>
-    </block>
-=======
-  <block title="WildFire Cloud API Key" endpoint="storage/passwords" entity="_new">
-    <text> Used to retrieve reports from the WildFire Cloud.  An API Key is available from the WildFire Portal (<![CDATA[<a href="https://wildfire.paloaltonetworks.com" target="_blank">https://wildfire.paloaltonetworks.com</a>)]]>.
-    </text>
-          <input field="name">
-                  <label>API Key Username</label>
-                  <type>text</type>
-          </input>
-          <input field="password">
-                  <label>WildFire API Key</label>
-                  <type>text</type>
-          </input>
-          <text><![CDATA[ <script type="text/javascript">
-            $(function(){
-                var username_div = $('#item-\\/storage\\/passwords\\/_new\\/name');
-                username_div.hide();
-                var username_input = $('#\\/storage\\/passwords\\/_new\\/name_id');
-                username_input.val('wildfire_api_key');
-            });
-          </script> ]]></text>
-  </block>
-  <block title="">
-    <text> Note: To change the Credentials or WildFire API Key later, first remove the entry from SPLUNK_HOME/etc/apps/SplunkforPaloAltoNetworks/local/app.conf and restart Splunk.
-    </text>
-  </block>
->>>>>>> 2c5eb3dc
-</setup>
+	</block>
+</setup>